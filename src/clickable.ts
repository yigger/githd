'use strict'

import {
    Range, languages, HoverProvider, Hover, TextDocument, Position, window, Disposable,
    TextEditorDecorationType, TextEditor, TextEditorSelectionChangeKind, workspace
} from 'vscode';

import { Tracer } from './tracer';
<<<<<<< HEAD
=======
import { getTextEditor } from './utils';
>>>>>>> 32ab4421

export interface Clickable {
    readonly range: Range;
    readonly callback: () => any;
    readonly clickedDecorationType?: TextEditorDecorationType;
    getHoverMessage?: () => string | Promise<string>;
}

export class ClickableProvider implements HoverProvider {
    private _clickables: Clickable[] = [];
    private _disposables: Disposable[] = [];
    private _lastClickedItems: Clickable[] = [];

    private _decoration = window.createTextEditorDecorationType({
        cursor: 'pointer',
        textDecoration: 'underline'
    });

    constructor(private _scheme: string) {
        this._disposables.push(languages.registerHoverProvider({ scheme: _scheme }, this));
        this._disposables.push(this._decoration);

        window.onDidChangeTextEditorSelection(event => {
            let editor = event.textEditor;
            if (editor && editor.document.uri.scheme === _scheme) {
                if (event.kind === TextEditorSelectionChangeKind.Mouse) {
                    const pos: Position = event.selections[0].anchor;
                    const clickable: Clickable = this._clickables.find(e => { return e.range.contains(pos) });
                    if (clickable) {
                        this._onClicked(clickable, editor);
                    }
                }
            }
        }, null, this._disposables);

        window.onDidChangeActiveTextEditor(editor => {
            if (editor && editor.document.uri.scheme === _scheme) {
                this._setDecorations(editor);
            }
        }, null, this._disposables);

        workspace.onDidChangeTextDocument(e => {
            if (e.document.uri.scheme === _scheme) {
<<<<<<< HEAD
                this._setDecorations(window.visibleTextEditors.find(editor => editor.document === e.document));
=======
                this._setDecorations(getTextEditor(e.document));
>>>>>>> 32ab4421
            }
        }, null, this._disposables);
    }

    async provideHover(document: TextDocument, position: Position): Promise<Hover> {
        const clickable: Clickable = this._clickables.find(e => {
            return e.range.contains(position);
        });
        let content: string;
        if (clickable && clickable.getHoverMessage) {
            content = await clickable.getHoverMessage();
            return new Hover(`\`\`\`\r\n${content}\r\n\`\`\``);
        }
    }

    addClickable(clickable: Clickable): void {
        this._clickables.push(clickable);
    }

    removeClickable(range: Range): void {
        if (range) {
            [this._clickables, this._lastClickedItems].forEach(clickables => {
                const index: number = clickables.findIndex(e => { return e.range.isEqual(range); });
                if (index !== -1) {
                    clickables.splice(index, 1);
                }
            });
        }
    }

    clear(): void {
        this._clickables = [];
        this._lastClickedItems = [];
    }

    dispose(): void {
        this._disposables.forEach(d => d.dispose());
    }

    private _onClicked(clickable: Clickable, editor: TextEditor): void {
        if (clickable.clickedDecorationType) {
            editor.setDecorations(clickable.clickedDecorationType, [clickable.range]);
            const index: number = this._lastClickedItems.findIndex(
                e => { return e.clickedDecorationType === clickable.clickedDecorationType; }
            );
            if (index !== -1) {
                this._lastClickedItems.splice(index, 1);
            }
            this._lastClickedItems.push(clickable);
        }
        clickable.callback();
    }

    private _setDecorations(editor: TextEditor): void {
        if (!editor || editor.document.uri.scheme !== this._scheme) {
            Tracer.warning(`Clickable: try to set decoration to wrong scheme: ${editor ? editor.document.uri.scheme : ''}`);
            return;
        }
        this._lastClickedItems.forEach(clickable => {
            editor.setDecorations(clickable.clickedDecorationType, [clickable.range]);
        });
        editor.setDecorations(this._decoration, this._clickables.map((clickable => {
            return clickable.range;
        })));
    }
}<|MERGE_RESOLUTION|>--- conflicted
+++ resolved
@@ -6,10 +6,7 @@
 } from 'vscode';
 
 import { Tracer } from './tracer';
-<<<<<<< HEAD
-=======
 import { getTextEditor } from './utils';
->>>>>>> 32ab4421
 
 export interface Clickable {
     readonly range: Range;
@@ -53,11 +50,7 @@
 
         workspace.onDidChangeTextDocument(e => {
             if (e.document.uri.scheme === _scheme) {
-<<<<<<< HEAD
-                this._setDecorations(window.visibleTextEditors.find(editor => editor.document === e.document));
-=======
                 this._setDecorations(getTextEditor(e.document));
->>>>>>> 32ab4421
             }
         }, null, this._disposables);
     }
