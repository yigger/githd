--- conflicted
+++ resolved
@@ -380,19 +380,12 @@
         }
 
         const filePath = file.fsPath;
-<<<<<<< HEAD
-        const result = await exec(['blame', `${filePath}`, '-L', `${line + 1},${line + 1}`, '--incremental'], repo.root);
-=======
         const result = await exec(['blame', `${filePath}`, '-L', `${line + 1},${line + 1}`, '--incremental', '--root'], repo.root);
->>>>>>> 32ab4421
         let hash: string;
         let subject: string;
         let author: string;
         let date: string;
-<<<<<<< HEAD
-=======
         let email: string;
->>>>>>> 32ab4421
         result.split(/\r?\n/g).forEach((line, index) => {
             if (index == 0) {
                 hash = line.split(' ')[0];
@@ -409,12 +402,9 @@
                     case 'committer-time':
                         date = (new Date(parseInt(info) * 1000)).toLocaleDateString();
                         break;
-<<<<<<< HEAD
-=======
                     case 'author-mail':
                         email = info;
                         break;
->>>>>>> 32ab4421
                     case 'summary':
                         subject = singleLined(info);
                         break;
@@ -423,20 +413,6 @@
                 }
             }
         });
-<<<<<<< HEAD
-        if ([hash, subject, author, date].some(v => !v)) {
-            Tracer.warning(`Blame info missed. repo ${repo.root} file ${filePath}:${line} ${hash} author: ${author}, date: ${date}, summary: ${subject}`);
-            return null;
-        }
-
-        // get additional info: abbrev hash, author email, relative date, stat
-        const addition: string = await exec(['show', `--format=%h %ae %cr`, '--stat', `${hash}`], repo.root);
-        const firstLine = addition.split(/\r?\n/g)[0];
-        const items = firstLine.split(' ');
-        hash = items[0];
-        const email = items[1];
-        const relativeDate = firstLine.substr(hash.length + email.length + 2).trim();
-=======
         if ([hash, subject, author, email, date].some(v => !v)) {
             Tracer.warning(`Blame info missed. repo ${repo.root} file ${filePath}:${line} ${hash}` +
                 ` author: ${author}, mail: ${email}, date: ${date}, summary: ${subject}`);
@@ -449,7 +425,6 @@
         const items = firstLine.split(' ');
         hash = items[0];
         const relativeDate = firstLine.substr(hash.length).trim();
->>>>>>> 32ab4421
         const stat = ` ${addition.substr(firstLine.length).trim()}`;
         return { file, line, subject, hash, author, date, email, relativeDate, stat };
     }
